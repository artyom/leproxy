// Command leproxy implements https reverse proxy with automatic Letsencrypt usage for multiple
// hostnames/backends
package main

import (
	"bytes"
	"fmt"
	"io"
	"io/ioutil"
	"log"
	"net"
	"net/http"
	"net/http/httputil"
	"net/url"
	"os"
	"path/filepath"
	"runtime"
	"strings"
	"sync"
	"time"

	"github.com/artyom/autoflags"
	"github.com/fsnotify/fsnotify"
	"github.com/kardianos/service"
	"golang.org/x/crypto/acme/autocert"
	yaml "gopkg.in/yaml.v2"
)

var args = runArgs{
	Addr:  ":https",
	HTTP:  ":http",
	Conf:  "mapping.yml",
	Cache: cachePath(),
	RTo:   time.Minute,
	WTo:   5 * time.Minute,
}

var (
	proxy = Proxy{}
	certs autocert.Manager
)

func main() {

	autoflags.Parse(&args)

	svcConfig := &service.Config{
		Name:        "leproxy",
		DisplayName: "Let's Encrypt Proxy",
		Description: "Provides a reverse proxy with Let's Encrypt SSL support",
	}

	prg := &program{}
	s, err := service.New(prg, svcConfig)
	if err != nil {
		log.Fatal(err)
	}

	if args.Install {
		err = s.Install()
		if err != nil {
			log.Fatalf("Unable to install application: %s", err.Error())
		} else {
			log.Fatalf("Service installed: %s", svcConfig.DisplayName)
		}
	} else if args.Remove {
		err = s.Uninstall()
		if err != nil {
			log.Fatalf("Unable to remove application: %s", err.Error())
		} else {
			log.Fatalf("Service removed: %s", svcConfig.DisplayName)
		}
	} else {
		err = s.Run()
		if err != nil {
			log.Fatalf("Unable to run application: %s", err.Error())
		}
	}

}

// Proxy contains and servers the handlers for each hostname
type Proxy struct {
	hostMap sync.Map
}

// Handle adds a handler if it doesn't exist
func (proxy *Proxy) Handle(host string, handler http.Handler) {
	if _, ok := proxy.hostMap.Load(host); !ok {
		proxy.hostMap.Store(host, handler)
		log.Printf("New handler added for host %s\n", host)
	}
}

// Exists returns whether there is an
func (proxy *Proxy) Exists(host string) bool {
	_, ok := proxy.hostMap.Load(host)
	return ok
}

func (proxy *Proxy) ServeHTTP(w http.ResponseWriter, r *http.Request) {
	w.Header().Set("Strict-Transport-Security", "max-age=31536000; includeSubDomains")
	result, ok := proxy.hostMap.Load(r.Host)
	if ok {
		handler := result.(http.Handler)
		handler.ServeHTTP(w, r)
	} else {
		http.Error(w, "Not found", 404)
	}
}

type runArgs struct {
	Addr    string `flag:"addr,address to listen at"`
	Conf    string `flag:"map,file with host/backend mapping"`
	Cache   string `flag:"cacheDir,path to directory to cache key and certificates"`
	HSTS    bool   `flag:"hsts,add Strict-Transport-Security header"`
	Email   string `flag:"email,contact email address presented to letsencrypt CA"`
	HTTP    string `flag:"http,optional address to serve http-to-https redirects and ACME http-01 challenge responses"`
	Install bool   `flag:"install,installs as a windows service"`
	Remove  bool   `flag:"remove,removes the windows service"`

	RTo  time.Duration `flag:"rto,maximum duration before timing out read of the request"`
	WTo  time.Duration `flag:"wto,maximum duration before timing out write of the response"`
	Idle time.Duration `flag:"idle,how long idle connection is kept before closing (set rto, wto to 0 to use this)"`
}

type program struct{}

func (p *program) Start(s service.Service) error {
	// Set the working directory to be the current one
	dir, err := filepath.Abs(filepath.Dir(os.Args[0]))
	if err != nil {
		log.Fatal(err)
	}
	os.Chdir(dir)
	// Start should not block. Do the actual work async.
	go p.run()
	return nil
}

func (p *program) Stop(s service.Service) error {
	return nil
}

func (p *program) run() {
	if err := run(); err != nil {
		log.Fatal(err)
	}
}

func run() error {

	if args.Cache == "" {
		return fmt.Errorf("no cache specified")
	}
	srv, httpHandler, err := setupServer(args.Addr, args.Cache, args.Email, args.HSTS)
	if err != nil {
		return err
	}
	srv.ReadHeaderTimeout = 5 * time.Second
	if args.RTo > 0 {
		srv.ReadTimeout = args.RTo
	}
	if args.WTo > 0 {
		srv.WriteTimeout = args.WTo
	}

	watcher, err := fsnotify.NewWatcher()
	if err != nil {
		return err
	}
	defer watcher.Close()

	go func() {
		for {
			select {
			// watch for events
			case event := <-watcher.Events:
				fmt.Println(event.Name, event.Op)
				mapping, err := readMapping(args.Conf)
				if err != nil {
					fmt.Println("ERROR", event.Name, event.Op, err)
				} else {
					loadProxies(mapping)
				}
			case err := <-watcher.Errors:
				fmt.Println("ERROR", err)
			}
		}
	}()

	// Watch the mapping file....
	if err := watcher.Add(args.Conf); err != nil {
		return err
	}

	if args.HTTP != "" {
		go func(addr string) {
			srv := http.Server{
				Addr:         addr,
				Handler:      httpHandler,
				ReadTimeout:  10 * time.Second,
				WriteTimeout: 10 * time.Second,
			}
			log.Fatal(srv.ListenAndServe()) // TODO: should return err from run, not exit like this
		}(args.HTTP)
	}
	if srv.ReadTimeout != 0 || srv.WriteTimeout != 0 || args.Idle == 0 {
		return srv.ListenAndServeTLS("", "")
	}
	ln, err := net.Listen("tcp", srv.Addr)
	if err != nil {
		return err
	}
	defer ln.Close()
	ln = tcpKeepAliveListener{d: args.Idle,
		TCPListener: ln.(*net.TCPListener)}
	return srv.ServeTLS(ln, "", "")
}

func setupServer(addr, cacheDir, email string, hsts bool) (*http.Server, http.Handler, error) {
	mapping, err := readMapping(args.Conf)
	if err != nil {
		return nil, nil, err
	}
	certs = autocert.Manager{
		Prompt:     autocert.AcceptTOS,
		Cache:      autocert.DirCache(cacheDir),
		HostPolicy: autocert.HostWhitelist(keys(mapping)...),
		Email:      email,
	}
	err = loadProxies(mapping)
	if err != nil {
		return nil, nil, err
	}
	if err := os.MkdirAll(cacheDir, 0700); err != nil {
		return nil, nil, fmt.Errorf("cannot create cache directory %q: %v", cacheDir, err)
	}
	srv := &http.Server{
		Handler:   &proxy,
		Addr:      addr,
		TLSConfig: certs.TLSConfig(),
	}
	return srv, certs.HTTPHandler(nil), nil
}

func loadProxies(mapping map[string]string) error {
	if len(mapping) == 0 {
		return fmt.Errorf("empty mapping")
	}
	// Update the host policy with any new hosts
	certs.HostPolicy = autocert.HostWhitelist(keys(mapping)...)
	// Add the each mapping
	for hostname, backendAddr := range mapping {
		hostname, backendAddr := hostname, backendAddr // intentional shadowing
		if proxy.Exists(hostname) {
			// The handler already exists
			// Updating the handler is not supported
			continue
		}
		if strings.ContainsRune(hostname, os.PathSeparator) {
			return fmt.Errorf("invalid hostname: %q", hostname)
		}
		network := "tcp"
		if backendAddr != "" && backendAddr[0] == '@' && runtime.GOOS == "linux" {
			// append \0 to address so addrlen for connect(2) is
			// calculated in a way compatible with some other
			// implementations (i.e. uwsgi)
			network, backendAddr = "unix", backendAddr+string(0)
		} else if filepath.IsAbs(backendAddr) {
			network = "unix"
			if strings.HasSuffix(backendAddr, string(os.PathSeparator)) {
				// path specified as directory with explicit trailing
				// slash; add this path as static site
				proxy.Handle(hostname, http.FileServer(http.Dir(backendAddr)))
				continue
			}
		} else if u, err := url.Parse(backendAddr); err == nil {
			switch u.Scheme {
			case "http", "https":
				rp := newSingleHostReverseProxy(u)
				rp.ErrorLog = log.New(ioutil.Discard, "", 0)
				rp.BufferPool = bufPool{}
				proxy.Handle(hostname, rp)
				continue
			}
		}
		rp := &httputil.ReverseProxy{
			Director: func(req *http.Request) {
				req.URL.Scheme = "http"
				req.URL.Host = req.Host
				req.Header.Set("X-Forwarded-Proto", "https")
			},
			Transport: &http.Transport{
				Dial: func(netw, addr string) (net.Conn, error) {
					return net.DialTimeout(network, backendAddr, 5*time.Second)
				},
			},
			ErrorLog:   log.New(ioutil.Discard, "", 0),
			BufferPool: bufPool{},
		}
		proxy.Handle(hostname, rp)
	}
	return nil
}

func readMapping(file string) (map[string]string, error) {
	f, err := os.Open(file)
	if err != nil {
		return nil, err
	}
	defer f.Close()
	lr := io.LimitReader(f, 1<<20)
	b := new(bytes.Buffer)
	if _, err := io.Copy(b, lr); err != nil {
		return nil, err
	}
	m := make(map[string]string)
	if err := yaml.Unmarshal(b.Bytes(), &m); err != nil {
		return nil, err
	}
	return m, nil
}

func keys(m map[string]string) []string {
	out := make([]string, 0, len(m))
	for k := range m {
		out = append(out, k)
	}
	return out
}

<<<<<<< HEAD
=======
type hstsProxy struct {
	http.Handler
}

func (p *hstsProxy) ServeHTTP(w http.ResponseWriter, r *http.Request) {
	w.Header().Set("Strict-Transport-Security", "max-age=31536000; includeSubDomains; preload")
	p.Handler.ServeHTTP(w, r)
}

>>>>>>> 319ce9b9
type bufPool struct{}

func (bp bufPool) Get() []byte  { return bufferPool.Get().([]byte) }
func (bp bufPool) Put(b []byte) { bufferPool.Put(b) }

var bufferPool = &sync.Pool{
	New: func() interface{} {
		return make([]byte, 32*1024)
	},
}

// newSingleHostReverseProxy is a copy of httputil.NewSingleHostReverseProxy
// with addition of "X-Forwarded-Proto" header.
func newSingleHostReverseProxy(target *url.URL) *httputil.ReverseProxy {
	targetQuery := target.RawQuery
	director := func(req *http.Request) {
		req.URL.Scheme = target.Scheme
		req.URL.Host = target.Host
		req.URL.Path = singleJoiningSlash(target.Path, req.URL.Path)
		if targetQuery == "" || req.URL.RawQuery == "" {
			req.URL.RawQuery = targetQuery + req.URL.RawQuery
		} else {
			req.URL.RawQuery = targetQuery + "&" + req.URL.RawQuery
		}
		if _, ok := req.Header["User-Agent"]; !ok {
			req.Header.Set("User-Agent", "")
		}
		req.Header.Set("X-Forwarded-Proto", "https")
	}
	return &httputil.ReverseProxy{Director: director}
}

func singleJoiningSlash(a, b string) string {
	aslash := strings.HasSuffix(a, "/")
	bslash := strings.HasPrefix(b, "/")
	switch {
	case aslash && bslash:
		return a + b[1:]
	case !aslash && !bslash:
		return a + "/" + b
	}
	return a + b
}

// tcpKeepAliveListener sets TCP keep-alive timeouts on accepted
// connections. It's used by ListenAndServe and ListenAndServeTLS so
// dead TCP connections (e.g. closing laptop mid-download) eventually
// go away.
type tcpKeepAliveListener struct {
	d time.Duration
	*net.TCPListener
}

func (ln tcpKeepAliveListener) Accept() (net.Conn, error) {
	tc, err := ln.AcceptTCP()
	if err != nil {
		return nil, err
	}
	tc.SetKeepAlive(true)
	tc.SetKeepAlivePeriod(3 * time.Minute)
	if ln.d == 0 {
		return tc, nil
	}
	return timeoutConn{d: ln.d, TCPConn: tc}, nil
}

// timeoutConn extends deadline after successful read or write operations
type timeoutConn struct {
	d time.Duration
	*net.TCPConn
}

func (c timeoutConn) Read(b []byte) (int, error) {
	n, err := c.TCPConn.Read(b)
	if err == nil {
		_ = c.TCPConn.SetDeadline(time.Now().Add(c.d))
	}
	return n, err
}

func (c timeoutConn) Write(b []byte) (int, error) {
	n, err := c.TCPConn.Write(b)
	if err == nil {
		_ = c.TCPConn.SetDeadline(time.Now().Add(c.d))
	}
	return n, err
}<|MERGE_RESOLUTION|>--- conflicted
+++ resolved
@@ -99,7 +99,7 @@
 }
 
 func (proxy *Proxy) ServeHTTP(w http.ResponseWriter, r *http.Request) {
-	w.Header().Set("Strict-Transport-Security", "max-age=31536000; includeSubDomains")
+	w.Header().Set("Strict-Transport-Security", "max-age=31536000; includeSubDomains; preload")
 	result, ok := proxy.hostMap.Load(r.Host)
 	if ok {
 		handler := result.(http.Handler)
@@ -330,18 +330,6 @@
 	return out
 }
 
-<<<<<<< HEAD
-=======
-type hstsProxy struct {
-	http.Handler
-}
-
-func (p *hstsProxy) ServeHTTP(w http.ResponseWriter, r *http.Request) {
-	w.Header().Set("Strict-Transport-Security", "max-age=31536000; includeSubDomains; preload")
-	p.Handler.ServeHTTP(w, r)
-}
-
->>>>>>> 319ce9b9
 type bufPool struct{}
 
 func (bp bufPool) Get() []byte  { return bufferPool.Get().([]byte) }
